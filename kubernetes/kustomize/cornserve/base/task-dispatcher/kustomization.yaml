apiVersion: kustomize.config.k8s.io/v1beta1
kind: Kustomization
resources:
- deployment.yaml
- service.yaml
<<<<<<< HEAD
- role.yaml
- role-binding.yaml
- service-account.yaml
=======
- headless-service.yaml
>>>>>>> 27902e63
<|MERGE_RESOLUTION|>--- conflicted
+++ resolved
@@ -3,10 +3,7 @@
 resources:
 - deployment.yaml
 - service.yaml
-<<<<<<< HEAD
+- headless-service.yaml
 - role.yaml
 - role-binding.yaml
-- service-account.yaml
-=======
-- headless-service.yaml
->>>>>>> 27902e63
+- service-account.yaml