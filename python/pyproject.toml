[build-system]
requires = ["setuptools>=61.0", "wheel"]
build-backend = "setuptools.build_meta"

[project]
name = "cornserve"
description = "Easy, fast, and scalable multimodal agentic AI"
authors = [
  { name = "Cornserve Team" },
]
readme = "README.md"
license = { file = "LICENSE" }
classifiers = [
  "Environment :: GPU :: NVIDIA CUDA",
  "Topic :: Scientific/Engineering :: Artificial Intelligence",
  "Programming Language :: Python :: 3.11",
  "Programming Language :: Python :: 3.12",
  "Programming Language :: Python :: 3.13",
]
requires-python = ">=3.11"
dependencies = [
  "grpcio-tools==1.71.0",
  "rich",
  "requests",
  "tyro",
  "kubernetes",
  "kubernetes_asyncio",
  "aiohttp",
  "pydantic>=2.11",
  "opentelemetry-api",
  "opentelemetry-sdk",
  "opentelemetry-exporter-otlp-proto-grpc",
  "websocket-client",
  "openai",
]
dynamic = ["version"]

[project.scripts]
cornserve = "cornserve.cli.main:main"

[project.optional-dependencies]
sidecar-api = [
  "torch==2.9.0",
  "opentelemetry-instrumentation-grpc",
  "opentelemetry-instrumentation-threading",
]
sidecar = [
  "torch==2.9.0",
  "ucxx-cu12",
  "msgspec",
  "opentelemetry-instrumentation-grpc",
]
gateway = [
  "fastapi",
  "uvicorn[standard]",
  "opentelemetry-instrumentation-fastapi",
  "opentelemetry-instrumentation-grpc",
  "opentelemetry-instrumentation-aiohttp-client",
  "websocket-client",
]
resource-manager = [
  "opentelemetry-instrumentation-grpc",
]
task-manager = []
task-dispatcher = [
  "fastapi",
  "uvicorn[standard]",
  "opentelemetry-instrumentation-fastapi",
  "opentelemetry-instrumentation-aiohttp-client",
  "opentelemetry-instrumentation-grpc",
]
audio = ["librosa"]
eric-no-gpu = [
  "fastapi",
  "uvicorn[standard]",
  "pyzmq",
  "msgspec",
  "psutil",
  "torch==2.9.0",
  "torchvision",
  "transformers==4.57.1",
  "huggingface_hub",
  "pillow",
  "opencv-python-headless",
  "einops",
  "cornserve[sidecar-api,audio]",
  "opentelemetry-instrumentation-fastapi",
  "opentelemetry-instrumentation-threading",
]
eric = ["flash-attn==2.7.4.post1", "xformers", "cornserve[eric-no-gpu]"]
eric-audio = ["cornserve[eric,audio]"]
geri-no-gpu = [
  "fastapi",
  "uvicorn[standard]",
  "pyzmq",
  "msgspec",
<<<<<<< HEAD
  "torch>=2.5.0, <=2.7.0",
  "transformers==4.57.1",
=======
  "torch==2.9.0",
  "transformers==4.55.4",
>>>>>>> 1ff9e5bc
  "huggingface_hub",
  "pillow",
  "diffusers>=0.35.1",
  "accelerate",
  "cornserve[sidecar-api]",
  "opentelemetry-instrumentation-fastapi",
  "opentelemetry-instrumentation-threading",
]
geri = ["cornserve[geri-no-gpu]"]
huggingface-te = [
  "fastapi",
  "uvicorn[standard]",
  "transformers==4.57.1",
  "pillow",
  "diffusers>=0.35.1",
  "qwen_omni_utils==0.0.8",
  "accelerate",
  "opentelemetry-instrumentation-fastapi",
]
dev-common = [
  "grpcio-tools",
  "pyright",
  "ruff",
  "pytest",
  "pytest-asyncio",
  "pytest-dependency",
  "datasets", # for benchmark
  "timm",
  "cornserve[sidecar-api,gateway,resource-manager,task-manager,task-dispatcher]",
]
dev = ["cornserve[dev-common,sidecar,eric,geri,huggingface-te]"]
dev-no-gpu = ["cornserve[dev-common,eric-no-gpu,geri-no-gpu,huggingface-te]"]

[tool.setuptools.dynamic]
version = { attr = "cornserve.__version__" }

[tool.ruff]
line-length = 120

[tool.ruff.lint]
pydocstyle.convention = "google"
select = [
  "E",   # pycodestyle error
  "F",   # pyflakes
  "D",   # pydocstyle
  "PL",  # pylint
  "N",   # pep8-naming
  "UP",  # pyupgrade
  "B",   # flake8-bugbear (detects likely bugs)
  "G",   # flake8-logging-format (complains about logging)
  "SIM", # flake8-simplify (suggests code simplifications)
]
exclude = [
  "cornserve/task_executors/eric/models/*.py",
]
ignore = [
  "PLW0603",  # Global statement
  "PLW2901",  # Overwritten loop variable
  "PLR2004",  # Magic value
  "PLR0912",  # Too many branches
  "PLR0913",  # Too many arguments
  "PLR0915",  # Too many statements
  "PLR0402",  # `import torch.nn as nn` is fine
]

[tool.ruff.lint.per-file-ignores]
"**/__init__.py" = ["F401", "F403"]
"cornserve/services/**/server.py" = ["N802"]
"cornserve/services/**/grpc.py" = ["N802"]

[tool.pyright]
extraPaths = ["../python-tasklib", "../python-tasklib/build/lib"]
exclude = [
  "**/*_pb2.py",
  "**/*_pb2_grpc.py",
  "**/*_pb2.pyi",
  "**/*_pb2_grpc.pyi",
  "cornserve/task_executors/eric/models/*.py",
  "cornserve/task_executors/geri/models/*.py",
  "cornserve/task_executors/huggingface/models/*.py",
]

[tool.pytest.ini_options]
addopts = "-v"
asyncio_mode = "strict"
asyncio_default_fixture_loop_scope = "function"

[tool.ruff.lint.isort]
known-first-party = ["cornserve"]<|MERGE_RESOLUTION|>--- conflicted
+++ resolved
@@ -94,13 +94,8 @@
   "uvicorn[standard]",
   "pyzmq",
   "msgspec",
-<<<<<<< HEAD
-  "torch>=2.5.0, <=2.7.0",
+  "torch==2.9.0",
   "transformers==4.57.1",
-=======
-  "torch==2.9.0",
-  "transformers==4.55.4",
->>>>>>> 1ff9e5bc
   "huggingface_hub",
   "pillow",
   "diffusers>=0.35.1",
