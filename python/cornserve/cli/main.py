--- conflicted
+++ resolved
@@ -544,11 +544,10 @@
             rich.print(Panel(f"Error processing streaming response: {e}", style="red", expand=False))
 
 
-<<<<<<< HEAD
 @app.command(name="deploy_tasklib")
 def deploy_tasklib() -> None:
     """Scan cornserve_tasklib and deploy tasks/descriptors automatically.
-    
+
     We firstly deploy unit tasks and descriptors because the composite ones depend on them.
     """
     try:
@@ -566,19 +565,55 @@
     # Deploy unit tasks + descriptors
     if unit_task_entries or descriptor_entries:
         try:
-            rich.print("Deploying unit tasks and descriptors (auto-discovered)...")
+            rich.print("Deploying unit tasks and descriptors ...")
             payload = TasksDeploymentRequest(
                 task_definitions=unit_task_entries,
                 descriptor_definitions=descriptor_entries,
             )
-            resp = requests.post(f"{GATEWAY_URL}/builtins/deploy-tasks", json=payload.model_dump())
+            resp = requests.post(f"{GATEWAY_URL}/deploy-tasks", json=payload.model_dump())
             resp.raise_for_status()
             unit_list = ", ".join(e.task_class_name for e in unit_task_entries) or "-"
             desc_list = ", ".join(e.descriptor_class_name for e in descriptor_entries) or "-"
             rich.print(
                 Panel(
                     f"Unit tasks/descriptors deployed: unit={unit_list}; descriptors={desc_list}",
-=======
+                    style="green",
+                    expand=False,
+                )
+            )
+        except Exception as e:
+            rich.print(Panel(f"Failed to deploy unit tasks/descriptors: {e}", style="red", expand=False))
+            return
+    else:
+        rich.print(Panel("No unit tasks/descriptors discovered.", style="yellow", expand=False))
+
+    # Deploy composite tasks
+    if composite_task_entries:
+        try:
+            rich.print("Deploying composite tasks ...")
+            payload = TasksDeploymentRequest(
+                task_definitions=composite_task_entries,
+                descriptor_definitions=[],
+            )
+            resp = requests.post(f"{GATEWAY_URL}/deploy-tasks", json=payload.model_dump())
+            resp.raise_for_status()
+            comp_list = ", ".join(e.task_class_name for e in composite_task_entries)
+            rich.print(
+                Panel(
+                    f"Composite tasks deployed: {comp_list}",
+                    style="green",
+                    expand=False,
+                )
+            )
+        except Exception as e:
+            rich.print(Panel(f"Failed to deploy composite tasks: {e}", style="red", expand=False))
+            return
+    else:
+        rich.print(Panel("No composite tasks discovered.", style="yellow", expand=False))
+
+    rich.print(Panel("Tasklib deployment complete.", style="green", expand=False))
+
+
 @app.command(name="deploy_profiles")
 def profile_deploy(
     profiles_dir: Annotated[Path, tyro.conf.Positional] = Path("profiles"),
@@ -662,33 +697,10 @@
             rich.print(
                 Panel(
                     f"Updated ConfigMap '{map_name}' in namespace '{K8S_NAMESPACE}' with {len(config_data)} profiles.",
->>>>>>> 27902e63
                     style="green",
                     expand=False,
                 )
             )
-<<<<<<< HEAD
-        except Exception as e:
-            rich.print(Panel(f"Failed to deploy unit tasks/descriptors: {e}", style="red", expand=False))
-            return
-    else:
-        rich.print(Panel("No unit tasks/descriptors discovered.", style="yellow", expand=False))
-
-    # Deploy composite tasks
-    if composite_task_entries:
-        try:
-            rich.print("Deploying composite tasks (auto-discovered)...")
-            payload = TasksDeploymentRequest(
-                task_definitions=composite_task_entries,
-                descriptor_definitions=[],
-            )
-            resp = requests.post(f"{GATEWAY_URL}/builtins/deploy-tasks", json=payload.model_dump())
-            resp.raise_for_status()
-            comp_list = ", ".join(e.task_class_name for e in composite_task_entries)
-            rich.print(
-                Panel(
-                    f"Composite tasks deployed: {comp_list}",
-=======
         except ApiException as e:
             if e.status != 404:
                 raise
@@ -698,28 +710,15 @@
             rich.print(
                 Panel(
                     f"Created ConfigMap '{map_name}' in namespace '{K8S_NAMESPACE}' with {len(config_data)} profiles.",
->>>>>>> 27902e63
                     style="green",
                     expand=False,
                 )
             )
-<<<<<<< HEAD
-        except Exception as e:
-            rich.print(Panel(f"Failed to deploy composite tasks: {e}", style="red", expand=False))
-            return
-    else:
-        rich.print(Panel("No composite tasks discovered.", style="yellow", expand=False))
-
-    rich.print(Panel("Tasklib deployment complete.", style="green", expand=False))
-=======
 
     except ApiException as e:
         rich.print(Panel(f"Kubernetes API error: {e.status} {e.reason}\n{e.body}", style="red", expand=False))
     except Exception as e:
         rich.print(Panel(f"Failed to deploy profiles: {e}", style="red", expand=False))
->>>>>>> 27902e63
-
-
 def main() -> None:
     """Main entry point for the Cornserve CLI."""
     app.cli(description="Cornserve CLI")