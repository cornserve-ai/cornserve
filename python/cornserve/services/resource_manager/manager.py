"""Core resource manager class."""

from __future__ import annotations

import asyncio
import uuid
from contextlib import suppress
from dataclasses import dataclass, field

import grpc
import kubernetes_asyncio.client as kclient
import kubernetes_asyncio.config as kconfig
from opentelemetry import trace

from cornserve import constants
from cornserve.logging import get_logger
from cornserve.services.pb import (
    common_pb2,
    task_dispatcher_pb2,
    task_dispatcher_pb2_grpc,
    task_manager_pb2,
    task_manager_pb2_grpc,
)
from cornserve.services.resource_manager.resource import GPU, Resource
from cornserve.services.sidecar.launch import SidecarLaunchInfo
from cornserve.task.base import UnitTask

logger = get_logger(__name__)
tracer = trace.get_tracer(__name__)


@dataclass
class UnitTaskDeployment:
    """Information about a deployed unit task and its task manager.

    Attributes:
        task: The task being managed
        id: Task manager ID
        url: Task manager URL
    """

    task: UnitTask
    id: str
    url: str


@dataclass
class TaskManagerState:
    """Encapsulates the state of a single task manager.

    This class manages the lifecycle and resources of a single task manager, including its K8s
    resources and gRPC connection. When either spawning or shutting down a task manager, the
    lock object within this class should be acquired.
    """

    id: str
    lock: asyncio.Lock = field(default_factory=asyncio.Lock)
    resources: list[GPU] | None = None
    pod_name: str | None = None
    service_name: str | None = None
    channel: grpc.aio.Channel | None = None
    stub: task_manager_pb2_grpc.TaskManagerStub | None = None
    deployment: UnitTaskDeployment | None = None

    async def tear_down(self, kube_client: kclient.CoreV1Api) -> None:
        """Clean up all resources associated with this task manager.

        This method is aware of partial failures and will skip cleanup for steps
        that have not been completed due to earlier errors.
        """
<<<<<<< HEAD
        if not node.metadata:
            raise ValueError("Node metadata is missing")
        pod_name = f"sidecar-{sidecar_rank}"
        return kclient.V1Pod(
            metadata=kclient.V1ObjectMeta(
                name=pod_name,
                labels={
                    "app": "sidecar",
                    "sidecar-rank": str(sidecar_rank),
                },
            ),
            spec=kclient.V1PodSpec(
                containers=[
                    kclient.V1Container(
                        name="sidecar",
                        image=constants.CONTAINER_IMAGE_SIDECAR,
                        image_pull_policy="Always",
                        security_context=kclient.V1SecurityContext(
                            privileged=True,
                        ),
                        env=[
                            kclient.V1EnvVar(name=name, value=value)
                            for name, value in SidecarLaunchInfo.get_envs(
                                sidecar_rank,
                                world_size,
                            )
                        ],
                        volume_mounts=[
                            kclient.V1VolumeMount(
                                name=name,
                                mount_path=container_path,
                            )
                            for name, _, container_path in SidecarLaunchInfo.get_container_volumes()
                        ],
                    )
                ],
                volumes=[
                    kclient.V1Volume(
                        name=name,
                        host_path=kclient.V1HostPathVolumeSource(path=host_path),
                    )
                    for name, host_path, _ in SidecarLaunchInfo.get_container_volumes()
                ],
                service_account_name="sidecar",
                runtime_class_name="nvidia",
                node_name=node.metadata.name,
                host_ipc=True,
                host_pid=True,
                hostname=f"sidecar-{sidecar_rank}",
                subdomain="sidecar",
            ),
        )

    @staticmethod
    def get_envs(sidecar_rank: int, world_size: int) -> list[tuple[str, str]]:
        """Get the environment variables for the sidecar.

        Args:
            sidecar_rank: The global rank of the sidecar.
            world_size: The total number of sidecars in the cluster.
        """
        return [
            ("SIDECAR_WORLD_SIZE", str(world_size)),
            ("SIDECAR_POD_NAME", str(f"sidecar-{sidecar_rank}")),
        ]
=======
        try:
            # Shutdown gRPC
            if self.stub is not None:
                shutdown_req = task_manager_pb2.ShutdownRequest()
                with suppress(grpc.aio.AioRpcError):
                    await self.stub.Shutdown(shutdown_req)
            if self.channel is not None:
                await self.channel.close()

            # Release GPU resources
            if self.resources is not None:
                for gpu in self.resources:
                    gpu.free()
>>>>>>> eadd2f1e

            # Delete K8s pod
            if self.pod_name is not None:
                with suppress(kclient.ApiException):
                    await kube_client.delete_namespaced_pod(
                        name=self.pod_name,
                        namespace=constants.K8S_NAMESPACE,
                    )  # type: ignore
            # Delete K8s service
            if self.service_name is not None:
                with suppress(kclient.ApiException):
                    await kube_client.delete_namespaced_service(
                        name=self.service_name,
                        namespace=constants.K8S_NAMESPACE,
                    )  # type: ignore

<<<<<<< HEAD
    @staticmethod
    def get_container_volumes() -> list[tuple[str, str, str]]:
        """Get the container volumes for the sidecar."""
        return [
            ("shm-volume", constants.VOLUME_SHM, "/dev/shm"),
            ("infiniband-class", "/sys/class/infiniband", "/sys/class/infiniband"),
            ("infiniband-dev", "/dev/infiniband", "/dev/infiniband"),
        ]
=======
        except Exception as e:
            logger.exception(
                "An unexpected exception aborted the cleanup of task manager %s: %s",
                self.id,
                e,
            )
            raise
>>>>>>> eadd2f1e


class ResourceManager:
    """The Resource Manager allocates resources for Task Managers."""

    def __init__(self, api_client: kclient.ApiClient, resource: Resource, sidecar_names: list[str]) -> None:
        """Initialize the ResourceManager."""
        self.api_client = api_client
        self.resource = resource

        self.kube_core_client = kclient.CoreV1Api(api_client)
        self.sidecar_names = sidecar_names

        # Task dispatcher gRPC handles
        self.task_dispatcher_channel = grpc.aio.insecure_channel(constants.K8S_TASK_DISPATCHER_GRPC_URL)
        self.task_dispatcher_stub = task_dispatcher_pb2_grpc.TaskDispatcherStub(self.task_dispatcher_channel)

        # Task state
        self.task_states: dict[str, TaskManagerState] = {}
        self.task_states_lock = asyncio.Lock()

    @staticmethod
    async def init() -> ResourceManager:
        """Actually initialize the resource manager.

        Spawn the sidecar pods and created GPU objects make up the `Resource` object.
        Initialization has to involve asyncio, so we can't do it in the constructor.
        """
        kconfig.load_incluster_config()
        api_client = kclient.ApiClient()
        core_api = kclient.CoreV1Api(api_client)

        # first find the all the nodes in the cluster
        nodes = await core_api.list_node()
        # then for each node, we create num_gpu_per_node sidecars with rank
        coros = []
        gpus = []
        created_pods = []
        try:
            gpu_per_node = {}
            # first query the number of GPUs on each node
            for node in nodes.items:
                gpu_per_node[node.metadata.name] = int(node.status.capacity["nvidia.com/gpu"])
            world_size = sum(gpu_per_node.values())
            sidecar_rank = 0
            for node in nodes.items:
                for j in range(gpu_per_node[node.metadata.name]):
                    pod = SidecarLaunchInfo.get_pod(node, sidecar_rank, world_size)
                    coros.append(core_api.create_namespaced_pod(namespace=constants.K8S_NAMESPACE, body=pod))
                    gpus.append(GPU(node=node.metadata.name, global_rank=sidecar_rank, local_rank=j))
                    sidecar_rank += 1

            spawn_results = await asyncio.gather(*coros, return_exceptions=True)
            failed = 0
            for i, result in enumerate(spawn_results):
                if isinstance(result, BaseException):
                    logger.error("Failed to spawn sidecar pod for GPU %s: %s", gpus[i], result)
                    failed += 1
                else:
                    created_pods.append(result)
                    logger.info("Successfully spawned sidecar pod for GPU %s", gpus[i])
            if failed:
                # Clean up any created pods
                cleanup_coros = []
                with suppress(kclient.ApiException):
                    for pod in created_pods:
                        cleanup_coros.append(
                            core_api.delete_namespaced_pod(
                                name=pod.metadata.name,
                                namespace=constants.K8S_NAMESPACE,
                            )
                        )
                    await asyncio.gather(*cleanup_coros, return_exceptions=True)
                raise RuntimeError(f"Failed to spawn {failed} sidecar pods")

            resource = Resource(gpus=gpus)
            return ResourceManager(
                api_client=api_client,
                resource=resource,
                sidecar_names=[pod.metadata.name for pod in created_pods],
            )
        except Exception as e:
            logger.error("Error during resource initialization: %s", str(e))
            raise

    @tracer.start_as_current_span("ResourceManager.deploy_unit_task")
    async def deploy_unit_task(self, task: UnitTask) -> None:
        """Deploy a unit task by spawning its task manager if needed.

        If this task is already running, this method is a no-op.

        Args:
            task: The task to be deployed.
        """
        logger.info("Deploying unit task %s", task)

        span = trace.get_current_span()
        span.set_attribute("resource_manager.deploy_unit_task.task", str(task))

        async with self.task_states_lock:
            # See if the task is already running
            for state in self.task_states.values():
                if state.deployment and state.deployment.task.is_equivalent_to(task):
                    logger.info("Task %s is already running, returning immediately", task)
                    return

            # Create a new task manager state
            task_manager_id = f"{task.make_name()}-{uuid.uuid4().hex[:8]}"
            state = TaskManagerState(id=task_manager_id)
            self.task_states[task_manager_id] = state

        # Spawn task manager with state-specific lock
        async with state.lock:
            try:
                deployment = await self._spawn_task_manager(task, state)
                state.deployment = deployment
                logger.info("Successfully deployed unit task %s with task manager %s", task, deployment)
            except Exception as e:
                logger.error("Failed to spawn task manager for %s: %s", task, e)
                async with self.task_states_lock:
                    self.task_states.pop(task_manager_id, None)
                raise RuntimeError(f"Failed to spawn task manager for {task}") from e

        # Notify the task dispatcher of the new task and task manager
        task_manager_info = task_dispatcher_pb2.NotifyUnitTaskDeploymentRequest(
            task=task.to_pb(),
            task_manager=task_dispatcher_pb2.TaskManagerDeployment(
                url=deployment.url,
            ),
        )
        try:
            await self.task_dispatcher_stub.NotifyUnitTaskDeployment(task_manager_info)
        except grpc.aio.AioRpcError as e:
            logger.error(
                "Failed to notify task dispatcher of new task %s and task manager %s: %s",
                task,
                deployment,
                e,
            )
            # Clean up the task manager since notification failed
            async with self.task_states_lock:
                if task_state := self.task_states.pop(task_manager_id, None):
                    logger.info("Cleaning up task manager %s", task_state.id)
                    await task_state.tear_down(self.kube_core_client)
            raise RuntimeError(f"Failed to notify task dispatcher of new task {task}") from e

    @tracer.start_as_current_span("ResourceManager.teardown_unit_task")
    async def teardown_unit_task(self, task: UnitTask) -> None:
        """Tear down a unit task by shutting down its task manager if needed.

        If this task is not running, this method is a no-op.

        Args:
            task: The unit task to be torn down.
        """
        logger.info("Tearing down unit task %s", task)

        span = trace.get_current_span()
        span.set_attribute("resource_manager.teardown_unit_task.task", str(task))

        # Find the task manager ID for this task
        task_manager_id = None
        async with self.task_states_lock:
            for state_id, state in self.task_states.items():
                if state.deployment and state.deployment.task == task:
                    task_manager_id = state_id
                    break

            if task_manager_id is None:
                logger.info("Task %s is not running, returning immediately", task)
                return

        # First notify the task dispatcher of the removed task
        task_info = task_dispatcher_pb2.NotifyUnitTaskTeardownRequest(task=task.to_pb())
        try:
            await self.task_dispatcher_stub.NotifyUnitTaskTeardown(task_info)
        except Exception as e:
            # Do not re-raise the exception but rather continue with the shutdown
            logger.exception("Failed to notify task dispatcher of removed task %s: %s", task, e)

        # Remove the task manager state and clean it up
        async with self.task_states_lock:
            if task_state := self.task_states.pop(task_manager_id, None):
                try:
                    await task_state.tear_down(self.kube_core_client)
                except Exception as e:
                    logger.error("Failed to clean up task manager for %s: %s", task, e)
                    raise RuntimeError(f"Failed to clean up task manager for {task}") from e

    async def healthcheck(self) -> tuple[bool, list[tuple[UnitTask, bool]]]:
        """Check the health of all task managers.

        We intentionally do not hold any locks while performing the health check,
        because we don't want to block other operations. It's fine even if a new
        task manager is missed or an error arises from a task manager that is being
        shut down.

        Returns:
            Tuple of overall_healthy and list of (task_manager_id, healthy)
        """
        logger.info("Performing health check of all task managers")

        task_manager_statuses: list[tuple[UnitTask, bool]] = []
        all_healthy = True

        task_manager_ids = []
        tasks = []
        check_tasks = []
        for task_manager_id, task_manager in self.task_states.items():
            if task_manager.stub is None or task_manager.deployment is None:
                continue
            task_manager_ids.append(task_manager_id)
            tasks.append(task_manager.deployment.task)
            check_tasks.append(task_manager.stub.Healthcheck(task_manager_pb2.HealthcheckRequest(), timeout=1.0))

        # Wait for all health checks to complete
        results = await asyncio.gather(*check_tasks, return_exceptions=True)

        for task_manager_id, task, result in zip(task_manager_ids, tasks, results, strict=True):
            if isinstance(result, BaseException):
                logger.error("Health check failed for task manager %s: %s", task_manager_id, str(result))
                task_manager_statuses.append((task, False))
                all_healthy = False
            else:
                # Check if task manager is healthy (status OK = 0)
                is_healthy = result.status == common_pb2.Status.STATUS_OK
                if not is_healthy:
                    all_healthy = False
                # TODO(J1): Task executor details should be propagated up
                task_manager_statuses.append((task_manager_id, is_healthy))

        return all_healthy, task_manager_statuses

    async def shutdown(self) -> None:
        """Shutdown the ResourceManager."""
        async with self.task_states_lock:
            coros = []
            for task_state in self.task_states.values():
                coros.append(task_state.tear_down(self.kube_core_client))
            for name in self.sidecar_names:
                coros.append(
                    self.kube_core_client.delete_namespaced_pod(
                        name=name,
                        namespace=constants.K8S_NAMESPACE,
                    )
                )
            results = await asyncio.gather(*coros, return_exceptions=True)

        for result in results:
            if isinstance(result, BaseException):
                logger.error("Error occured during shutdown: %s", result)

        await self.api_client.close()
        await self.task_dispatcher_channel.close()

    @tracer.start_as_current_span("ResourceManager._spawn_task_manager")
    async def _spawn_task_manager(self, task: UnitTask, state: TaskManagerState) -> UnitTaskDeployment:
        """Spawn a new task manager.

        If anything goes wrong, side effects are cleaned up and an exception is raised.

        Args:
            task: The task to be deployed.
            state: The TaskManagerState object to store the task manager's state.
        """
        logger.info("Spawning task manager %s for %s", state.id, task)
        span = trace.get_current_span()
        span.set_attribute("resource_manager._spawn_task_manager.task_manager_id", state.id)

        try:
            # Allocate resource starter pack for the task manager
            state.resources = self.resource.allocate(num_gpus=2, owner=state.id)
            span.set_attribute(
                "resource_manager._spawn_task_manager.gpu_global_ranks",
                [gpu.global_rank for gpu in state.resources],
            )

            # Create a new task manager pod and service
            state.pod_name = state.service_name = f"tm-{state.id}".lower()
            port = 50051

            pod = kclient.V1Pod(
                metadata=kclient.V1ObjectMeta(
                    name=state.pod_name,
                    labels={
                        "app": "task-manager",
                        "task-manager-id": state.id,
                    },
                ),
                spec=kclient.V1PodSpec(
                    containers=[
                        kclient.V1Container(
                            name="task-manager",
                            image=constants.CONTAINER_IMAGE_TASK_MANAGER,
                            image_pull_policy="Always",
                            ports=[kclient.V1ContainerPort(container_port=port, name="grpc")],
                        )
                    ],
                    service_account_name="task-manager",
                ),
            )
            service = kclient.V1Service(
                metadata=kclient.V1ObjectMeta(
                    name=state.service_name,
                    labels={
                        "app": "task-manager",
                        "task-manager-id": state.id,
                    },
                ),
                spec=kclient.V1ServiceSpec(
                    selector={
                        "app": "task-manager",
                        "task-manager-id": state.id,
                    },
                    ports=[kclient.V1ServicePort(port=port, target_port="grpc")],
                ),
            )

            with tracer.start_as_current_span("ResourceManager._spawn_task_manager.create_pod"):
                await self.kube_core_client.create_namespaced_pod(
                    namespace=constants.K8S_NAMESPACE,
                    body=pod,
                )  # type: ignore

            with tracer.start_as_current_span("ResourceManager._spawn_task_manager.create_service"):
                await self.kube_core_client.create_namespaced_service(
                    namespace=constants.K8S_NAMESPACE,
                    body=service,
                )  # type: ignore

            logger.info("Created task manager pod %s and service %s", state.pod_name, state.service_name)

            # Connect to the task manager gRPC server to initialize it
            state.channel = grpc.aio.insecure_channel(f"{state.service_name}:{port}")
            state.stub = task_manager_pb2_grpc.TaskManagerStub(state.channel)

            # Initialize the task manager by providing it with the task it will manage
            # and an initial set of GPU resources to work with.
            with tracer.start_as_current_span("ResourceManager._spawn_task_manager.register_task"):
                register_task_req = task_manager_pb2.RegisterTaskRequest(
                    task_manager_id=state.id,
                    task=task.to_pb(),
                    gpus=[
                        task_manager_pb2.GPUResource(
                            action=task_manager_pb2.ResourceAction.ADD,
                            node_id=gpu.node,
                            global_rank=gpu.global_rank,
                            local_rank=gpu.local_rank,
                        )
                        for gpu in state.resources
                    ],
                )
                response: task_manager_pb2.RegisterTaskResponse = await state.stub.RegisterTask(
                    register_task_req, wait_for_ready=True
                )
                if response.status != common_pb2.Status.STATUS_OK:
                    raise RuntimeError(f"Failed to register task manager: {response}")

        except Exception as e:
            logger.exception("Failed to spawn task manager: %s", e)
            await state.tear_down(self.kube_core_client)
            raise

        return UnitTaskDeployment(task=task, id=state.id, url=f"{state.service_name}:{port}")<|MERGE_RESOLUTION|>--- conflicted
+++ resolved
@@ -43,7 +43,6 @@
     id: str
     url: str
 
-
 @dataclass
 class TaskManagerState:
     """Encapsulates the state of a single task manager.
@@ -68,73 +67,6 @@
         This method is aware of partial failures and will skip cleanup for steps
         that have not been completed due to earlier errors.
         """
-<<<<<<< HEAD
-        if not node.metadata:
-            raise ValueError("Node metadata is missing")
-        pod_name = f"sidecar-{sidecar_rank}"
-        return kclient.V1Pod(
-            metadata=kclient.V1ObjectMeta(
-                name=pod_name,
-                labels={
-                    "app": "sidecar",
-                    "sidecar-rank": str(sidecar_rank),
-                },
-            ),
-            spec=kclient.V1PodSpec(
-                containers=[
-                    kclient.V1Container(
-                        name="sidecar",
-                        image=constants.CONTAINER_IMAGE_SIDECAR,
-                        image_pull_policy="Always",
-                        security_context=kclient.V1SecurityContext(
-                            privileged=True,
-                        ),
-                        env=[
-                            kclient.V1EnvVar(name=name, value=value)
-                            for name, value in SidecarLaunchInfo.get_envs(
-                                sidecar_rank,
-                                world_size,
-                            )
-                        ],
-                        volume_mounts=[
-                            kclient.V1VolumeMount(
-                                name=name,
-                                mount_path=container_path,
-                            )
-                            for name, _, container_path in SidecarLaunchInfo.get_container_volumes()
-                        ],
-                    )
-                ],
-                volumes=[
-                    kclient.V1Volume(
-                        name=name,
-                        host_path=kclient.V1HostPathVolumeSource(path=host_path),
-                    )
-                    for name, host_path, _ in SidecarLaunchInfo.get_container_volumes()
-                ],
-                service_account_name="sidecar",
-                runtime_class_name="nvidia",
-                node_name=node.metadata.name,
-                host_ipc=True,
-                host_pid=True,
-                hostname=f"sidecar-{sidecar_rank}",
-                subdomain="sidecar",
-            ),
-        )
-
-    @staticmethod
-    def get_envs(sidecar_rank: int, world_size: int) -> list[tuple[str, str]]:
-        """Get the environment variables for the sidecar.
-
-        Args:
-            sidecar_rank: The global rank of the sidecar.
-            world_size: The total number of sidecars in the cluster.
-        """
-        return [
-            ("SIDECAR_WORLD_SIZE", str(world_size)),
-            ("SIDECAR_POD_NAME", str(f"sidecar-{sidecar_rank}")),
-        ]
-=======
         try:
             # Shutdown gRPC
             if self.stub is not None:
@@ -148,7 +80,6 @@
             if self.resources is not None:
                 for gpu in self.resources:
                     gpu.free()
->>>>>>> eadd2f1e
 
             # Delete K8s pod
             if self.pod_name is not None:
@@ -165,16 +96,6 @@
                         namespace=constants.K8S_NAMESPACE,
                     )  # type: ignore
 
-<<<<<<< HEAD
-    @staticmethod
-    def get_container_volumes() -> list[tuple[str, str, str]]:
-        """Get the container volumes for the sidecar."""
-        return [
-            ("shm-volume", constants.VOLUME_SHM, "/dev/shm"),
-            ("infiniband-class", "/sys/class/infiniband", "/sys/class/infiniband"),
-            ("infiniband-dev", "/dev/infiniband", "/dev/infiniband"),
-        ]
-=======
         except Exception as e:
             logger.exception(
                 "An unexpected exception aborted the cleanup of task manager %s: %s",
@@ -182,7 +103,6 @@
                 e,
             )
             raise
->>>>>>> eadd2f1e
 
 
 class ResourceManager:
