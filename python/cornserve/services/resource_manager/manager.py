--- conflicted
+++ resolved
@@ -326,12 +326,8 @@
                 api_client=api_client,
                 resource=resource,
                 sidecar_names=[pod.metadata.name for pod in created_pods],
-<<<<<<< HEAD
-            )            
-=======
                 task_dispatcher_urls=task_dispatcher_urls,
             )
->>>>>>> 27902e63
         except Exception as e:
             logger.error("Error during resource initialization: %s", str(e))
             raise
@@ -585,14 +581,10 @@
                         len(failed_notifications),
                     )
                     await task_state.tear_down(self.kube_core_client)
-<<<<<<< HEAD
-            raise RuntimeError(f"Failed to notify task dispatcher of new task {task_instance_name}: {e}") from e
-=======
             raise RuntimeError(
                 f"Failed to notify {len(failed_notifications)}/{len(self.task_dispatcher_stubs)} "
                 f"Task Dispatcher replicas of new task {task}: {failed_notifications}"
             )
->>>>>>> 27902e63
 
     @tracer.start_as_current_span("ResourceManager.teardown_unit_task")
     async def teardown_unit_task(self, task: UnitTask, task_instance_name: str) -> None:
@@ -627,23 +619,13 @@
                 logger.info("Task %s is not running, returning immediately", task)
                 return
 
-<<<<<<< HEAD
-        # First notify the task dispatcher of the removed task using unit task instance name
-        # Use the instance name from state if available, otherwise use the passed one
-        unit_task_instance_name_to_use = (
-            unit_task_instance_name_from_state if unit_task_instance_name_from_state else task_instance_name
+        # First notify ALL Task Dispatcher replicas of the removed task using the UnitTaskInstance name
+        assert (
+            unit_task_instance_name_from_state == task_instance_name
+        ), "ResourceManager state is inconsistent with provided task_instance_name"
+        task_info = task_dispatcher_pb2.NotifyUnitTaskTeardownRequest(
+            task_instance_name=task_instance_name
         )
-        task_info = task_dispatcher_pb2.NotifyUnitTaskTeardownRequest(
-            task_instance_name=unit_task_instance_name_to_use
-        )
-        try:
-            await self.task_dispatcher_stub.NotifyUnitTaskTeardown(task_info)
-        except Exception as e:
-            # Do not re-raise the exception but rather continue with the shutdown
-            logger.exception("Failed to notify task dispatcher of removed task %s: %s", task, e)
-=======
-        # First notify ALL Task Dispatcher replicas of the removed task
-        task_info = task_dispatcher_pb2.NotifyUnitTaskTeardownRequest(task=task.to_pb())
         results = await asyncio.gather(
             *[stub.NotifyUnitTaskTeardown(task_info) for stub in self.task_dispatcher_stubs], return_exceptions=True
         )
@@ -667,7 +649,6 @@
                 len(self.task_dispatcher_stubs),
                 task,
             )
->>>>>>> 27902e63
 
         # Clean up the task manager state with its individual lock
         async with task_state.lock:
@@ -792,7 +773,7 @@
                     },
                 ),
                 spec=kclient.V1PodSpec(
-                    service_account_name="task-manager",
+                    service_account_name="task-manager-sa",
                     containers=[
                         kclient.V1Container(
                             name="task-manager",
@@ -815,9 +796,6 @@
                             ],
                         )
                     ],
-<<<<<<< HEAD
-                    service_account_name="task-manager-sa",
-=======
                     volumes=[
                         kclient.V1Volume(
                             name="cornserve-profiles",
@@ -827,7 +805,6 @@
                             ),
                         ),
                     ],
->>>>>>> 27902e63
                 ),
             )
             service = kclient.V1Service(
