"""Gateway FastAPI app definition."""

from __future__ import annotations

from collections.abc import AsyncGenerator

from fastapi import (
    APIRouter,
    FastAPI,
    Request,
    Response,
    WebSocket,
    WebSocketDisconnect,
    status,
)
from fastapi.exceptions import RequestValidationError
from fastapi.responses import StreamingResponse
from opentelemetry import trace
from pydantic import ValidationError

from cornserve.constants import K8S_RESOURCE_MANAGER_GRPC_URL
from cornserve.logging import get_logger
from cornserve.services.gateway.app.manager import AppManager
from cornserve.services.gateway.app.models import (
    RegistrationErrorResponse,
    RegistrationFinalResponse,
    RegistrationInitialResponse,
    RegistrationStatusEvent,
)
from cornserve.services.gateway.models import (
    AppInvocationRequest,
    AppRegistrationRequest,
<<<<<<< HEAD
=======
    AppRegistrationResponse,
    ScaleTaskRequest,
>>>>>>> d52042e1
)
from cornserve.services.gateway.session import SessionManager
from cornserve.services.gateway.task_manager import TaskManager
from cornserve.task.base import TaskGraphDispatch, UnitTaskList, task_manager_context

router = APIRouter()
logger = get_logger(__name__)
tracer = trace.get_tracer(__name__)


@router.post("/app/register")
async def register_app(request: AppRegistrationRequest, raw_request: Request):
    """Register a new application with streaming response for deployment progress."""
    app_manager: AppManager = raw_request.app.state.app_manager

    async def generate_registration_stream() -> AsyncGenerator[str, None]:
        """Generate Server-Sent Events for the registration process."""
        app_id: str | None = None
        try:
            # Parse and validate the app
            app_id, task_names = await app_manager.validate_and_create_app(request.source_code)

            # Send initial response
            initial_event = RegistrationStatusEvent(
                event=RegistrationInitialResponse(app_id=app_id, task_names=task_names)
            )
            yield f"data: {initial_event.model_dump_json()}\n\n"

            # Now deploy tasks and send final result
            await app_manager.deploy_app_tasks(app_id)
            final_event = RegistrationStatusEvent(
                event=RegistrationFinalResponse(message=f"Successfully deployed {len(task_names)} unit tasks")
            )
            yield f"data: {final_event.model_dump_json()}\n\n"

        except Exception as e:
            logger.info("Error during app registration for app_id '%s': %s", app_id, e)
            error_event = RegistrationStatusEvent(event=RegistrationErrorResponse(message=str(e)))
            yield f"data: {error_event.model_dump_json()}\n\n"

    return StreamingResponse(
        generate_registration_stream(),
        media_type="text/event-stream",
        headers={"Cache-Control": "no-cache", "Connection": "keep-alive"},
    )


@router.post("/app/unregister/{app_id}")
async def unregister_app(app_id: str, raw_request: Request):
    """Unregister the application with the given ID."""
    app_manager: AppManager = raw_request.app.state.app_manager
    span = trace.get_current_span()
    span.set_attribute("gateway.unregister_app.app_id", app_id)

    try:
        await app_manager.unregister_app(app_id)
        return Response(status_code=status.HTTP_200_OK)
    except KeyError as e:
        return Response(status_code=status.HTTP_404_NOT_FOUND, content=str(e))
    except Exception as e:
        logger.exception("Unexpected error while unregistering app")
        return Response(
            status_code=status.HTTP_500_INTERNAL_SERVER_ERROR,
            content=str(e),
        )


@router.post("/app/invoke/{app_id}")
async def invoke_app(app_id: str, request: AppInvocationRequest, raw_request: Request):
    """Invoke a registered application."""
    app_manager: AppManager = raw_request.app.state.app_manager

    span = trace.get_current_span()
    span.set_attribute("gateway.invoke_app.app_id", app_id)
    span.set_attributes(
        {f"gateway.invoke_app.request.{key}": str(value) for key, value in request.request_data.items()},
    )
    try:
        return await app_manager.invoke_app(app_id, request.request_data)
    except ValidationError as e:
        raise RequestValidationError(errors=e.errors()) from e
    except KeyError as e:
        return Response(status_code=status.HTTP_404_NOT_FOUND, content=str(e))
    except ValueError as e:
        logger.info("Error while running app %s: %s", app_id, e)
        return Response(status_code=status.HTTP_400_BAD_REQUEST, content=str(e))
    except Exception as e:
        logger.exception("Unexpected error while running app %s", app_id)
        return Response(
            status_code=status.HTTP_500_INTERNAL_SERVER_ERROR,
            content=str(e),
        )


@router.get("/app/list")
async def list_apps(raw_request: Request):
    """List all registered applications."""
    app_manager: AppManager = raw_request.app.state.app_manager

    try:
        return await app_manager.list_apps()
    except Exception as e:
        logger.exception("Unexpected error while listing apps")
        return Response(
            status_code=status.HTTP_500_INTERNAL_SERVER_ERROR,
            content=str(e),
        )


@router.websocket("/session")
async def session(socket: WebSocket):
    """WebSocket endpoint for developers to interact with the gateway.

    Within the session, a CornserveClient can deploy tasks, and they
    will be removed when the session ends.
    """
    await socket.accept()
    session_manager: SessionManager = socket.app.state.session_manager
    session_id = await session_manager.create_session()
    try:
        while True:
            request = await socket.receive_json()
            response = await session_manager.handle_request(session_id, request)
            await socket.send_text(response.model_dump_json())
    except WebSocketDisconnect:
        logger.info("Websocket disconnected")
        pass
    except Exception:
        logger.exception("Error handling websocket")
    finally:
        await session_manager.destroy_session(session_id)


@router.post("/task/register")
async def register_task(raw_request: Request):
    """Register a new task and its execution descriptor with the given its source code."""
    raise NotImplementedError("Task registration is not implemented yet.")


@router.post("/task/scale")
async def scale_task(request: ScaleTaskRequest, raw_request: Request):
    """Scale the number of GPUs for a unit task.

    Positive values will scale up, negative values will scale down.
    """
    if request.num_gpus == 0:
        return Response(
            status_code=status.HTTP_400_BAD_REQUEST,
            content="Scaling with 0 GPUs has no effect.",
        )
    task_manager: TaskManager = raw_request.app.state.task_manager

    try:
        await task_manager.scale_unit_task(request.task_id, request.num_gpus)
        return Response(status_code=status.HTTP_200_OK)
    except KeyError as e:
        return Response(status_code=status.HTTP_404_NOT_FOUND, content=str(e))
    except Exception as e:
        logger.exception("Unexpected error while scaling up task")
        return Response(
            status_code=status.HTTP_500_INTERNAL_SERVER_ERROR,
            content=str(e),
        )


@router.get("/tasks/list")
async def list_tasks(raw_request: Request):
    """List all deployed unit tasks."""
    task_manager: TaskManager = raw_request.app.state.task_manager

    try:
        return task_manager.list_tasks()
    except Exception as e:
        logger.exception("Unexpected error while listing tasks")
        return Response(
            status_code=status.HTTP_500_INTERNAL_SERVER_ERROR,
            content=str(e),
        )


@router.post("/tasks/usage")
async def declare_task_usage(request: UnitTaskList, raw_request: Request):
    """Ensure that one or more unit tasks are deployed.

    If a task is already deployed, it will be skipped without error.
    """
    task_manager: TaskManager = raw_request.app.state.task_manager

    try:
        await task_manager.declare_used(request.tasks)
        return Response(status_code=status.HTTP_200_OK)
    except Exception as e:
        logger.exception("Unexpected error while deploying tasks")
        return Response(
            status_code=status.HTTP_500_INTERNAL_SERVER_ERROR,
            content=str(e),
        )


@router.delete("/tasks/usage")
async def declare_unused_tasks(request: UnitTaskList, raw_request: Request):
    """Notify the gateway that one or more unit tasks are no longer in use.

    If a task is not found, it will be skipped without error.
    """
    task_manager: TaskManager = raw_request.app.state.task_manager

    try:
        await task_manager.declare_not_used(request.tasks)
        return Response(status_code=status.HTTP_200_OK)
    except Exception as e:
        logger.exception("Unexpected error while tearing down tasks")
        return Response(
            status_code=status.HTTP_500_INTERNAL_SERVER_ERROR,
            content=str(e),
        )


@router.post("/tasks/invoke")
async def invoke_tasks(request: TaskGraphDispatch, raw_request: Request):
    """Invoke a unit task graph."""
    task_manager: TaskManager = raw_request.app.state.task_manager

    try:
        return await task_manager.invoke_tasks(request)
    except KeyError as e:
        return Response(status_code=status.HTTP_404_NOT_FOUND, content=str(e))
    except ValueError as e:
        logger.info("Error while invoking tasks: %s", e)
        return Response(status_code=status.HTTP_400_BAD_REQUEST, content=str(e))
    except Exception as e:
        logger.exception("Unexpected error while invoking tasks")
        return Response(
            status_code=status.HTTP_500_INTERNAL_SERVER_ERROR,
            content=str(e),
        )


@router.get("/health")
async def health_check():
    """Health check endpoint."""
    return Response(status_code=status.HTTP_200_OK)


def init_app_state(app: FastAPI) -> None:
    """Initialize the app state with required components."""
    app.state.task_manager = TaskManager(K8S_RESOURCE_MANAGER_GRPC_URL)
    app.state.app_manager = AppManager(app.state.task_manager)
    app.state.session_manager = SessionManager(app.state.task_manager)

    # Make the Task Manager available to `cornserve.task.base.TaskContext`
    task_manager_context.set(app.state.task_manager)


def create_app() -> FastAPI:
    """Create a FastAPI app for the Gateway service."""
    app = FastAPI(title="Cornserve Gateway")
    app.include_router(router)
    init_app_state(app)
    return app<|MERGE_RESOLUTION|>--- conflicted
+++ resolved
@@ -30,11 +30,8 @@
 from cornserve.services.gateway.models import (
     AppInvocationRequest,
     AppRegistrationRequest,
-<<<<<<< HEAD
-=======
     AppRegistrationResponse,
     ScaleTaskRequest,
->>>>>>> d52042e1
 )
 from cornserve.services.gateway.session import SessionManager
 from cornserve.services.gateway.task_manager import TaskManager
